[package]
name = "ferss_core"
version = "0.1.0"
edition = "2021"

# See more keys and their definitions at https://doc.rust-lang.org/cargo/reference/manifest.html

[dependencies]
rss = "2.0.0"
<<<<<<< HEAD
reqwest = { version = "0.11", features = ["blocking", "json"] }
regex = "1.5.4"
=======
reqwest = { version = "0.11", features = ["blocking", "json"] }
>>>>>>> f0d32df7
<|MERGE_RESOLUTION|>--- conflicted
+++ resolved
@@ -7,9 +7,5 @@
 
 [dependencies]
 rss = "2.0.0"
-<<<<<<< HEAD
 reqwest = { version = "0.11", features = ["blocking", "json"] }
-regex = "1.5.4"
-=======
-reqwest = { version = "0.11", features = ["blocking", "json"] }
->>>>>>> f0d32df7
+regex = "1.5.4"